--- conflicted
+++ resolved
@@ -1897,9 +1897,52 @@
 	parentCtx := context.WithValue(s.Session().Context(), "carry", 1)
 	s.NotZero(parentCtx.Value("carry"))
 
-<<<<<<< HEAD
-	s.Error(err)
-	s.Zero(result.Name)
+	{
+		ctx, cancel := context.WithTimeout(parentCtx, time.Nanosecond)
+		defer cancel()
+
+		sess := s.Session()
+
+		sess = sess.WithContext(ctx)
+
+		var result birthday
+		err := sess.Collection("birthdays").Find().Select("name").One(&result)
+
+		s.Error(err)
+		s.Zero(result.Name)
+
+		s.NotZero(ctx.Value("carry"))
+	}
+
+	{
+		ctx, cancel := context.WithTimeout(parentCtx, time.Second*10)
+		cancel() // cancel before passing
+
+		sess := s.Session().WithContext(ctx)
+
+		var result birthday
+		err := sess.Collection("birthdays").Find().Select("name").One(&result)
+
+		s.Error(err)
+		s.Zero(result.Name)
+
+		s.NotZero(ctx.Value("carry"))
+	}
+
+	{
+		ctx, cancel := context.WithTimeout(parentCtx, time.Second)
+		defer cancel()
+
+		sess := s.Session().WithContext(ctx)
+
+		var result birthday
+		err := sess.Collection("birthdays").Find().Select("name").One(&result)
+
+		s.NoError(err)
+		s.NotZero(result.Name)
+
+		s.NotZero(ctx.Value("carry"))
+	}
 }
 
 func (s *SQLTestSuite) TestSelectFromSubquery() {
@@ -1931,52 +1974,4 @@
 		s.NotZero(len(artists))
 	}
 
-=======
-	{
-		ctx, cancel := context.WithTimeout(parentCtx, time.Nanosecond)
-		defer cancel()
-
-		sess := s.Session()
-
-		sess = sess.WithContext(ctx)
-
-		var result birthday
-		err := sess.Collection("birthdays").Find().Select("name").One(&result)
-
-		s.Error(err)
-		s.Zero(result.Name)
-
-		s.NotZero(ctx.Value("carry"))
-	}
-
-	{
-		ctx, cancel := context.WithTimeout(parentCtx, time.Second*10)
-		cancel() // cancel before passing
-
-		sess := s.Session().WithContext(ctx)
-
-		var result birthday
-		err := sess.Collection("birthdays").Find().Select("name").One(&result)
-
-		s.Error(err)
-		s.Zero(result.Name)
-
-		s.NotZero(ctx.Value("carry"))
-	}
-
-	{
-		ctx, cancel := context.WithTimeout(parentCtx, time.Second)
-		defer cancel()
-
-		sess := s.Session().WithContext(ctx)
-
-		var result birthday
-		err := sess.Collection("birthdays").Find().Select("name").One(&result)
-
-		s.NoError(err)
-		s.NotZero(result.Name)
-
-		s.NotZero(ctx.Value("carry"))
-	}
->>>>>>> d8a05e0c
 }