package sqlbuilder

import (
	"database/sql"
	"errors"
	"fmt"
	"reflect"
	"regexp"
	"sort"
	"strconv"
	"strings"

	"upper.io/db.v2"
	"upper.io/db.v2/internal/sqladapter/exql"
	"upper.io/db.v2/lib/reflectx"
)

// MapOptions represents options for the mapper.
type MapOptions struct {
	IncludeZeroed bool
	IncludeNil    bool
}

var defaultMapOptions = MapOptions{
	IncludeZeroed: false,
	IncludeNil:    false,
}

type hasStringer interface {
	Stringer() *stringer
}

type hasIsZero interface {
	IsZero() bool
}

type hasArguments interface {
	Arguments() []interface{}
}

type hasStatement interface {
	statement() *exql.Statement
}

type stringer struct {
	i hasStatement
	t *exql.Template
}

type iterator struct {
	cursor *sql.Rows // This is the main query cursor. It starts as a nil value.
	err    error
}

type fieldValue struct {
	fields []string
	values []interface{}
}

var (
	reInvisibleChars       = regexp.MustCompile(`[\s\r\n\t]+`)
	reColumnCompareExclude = regexp.MustCompile(`[^a-zA-Z0-9]`)
)

var (
	sqlPlaceholder = exql.RawValue(`?`)
)

type exprDB interface {
	StatementQuery(stmt *exql.Statement, args ...interface{}) (*sql.Rows, error)
	StatementQueryRow(stmt *exql.Statement, args ...interface{}) (*sql.Row, error)
	StatementExec(stmt *exql.Statement, args ...interface{}) (sql.Result, error)
}

type sqlBuilder struct {
	sess exprDB
	t    *templateWithUtils
}

// WithSession returns a query builder that is bound to the given database session.
func WithSession(sess interface{}, t *exql.Template) (Builder, error) {
	switch v := sess.(type) {
	case *sql.DB:
		sess = newSqlgenProxy(v, t)
	case exprDB:
		// OK!
	default:
		// There should be no way this error is ignored.
		panic(fmt.Sprintf("Unkown source type: %T", sess))
	}
	return &sqlBuilder{
		sess: sess.(exprDB),
		t:    newTemplateWithUtils(t),
	}, nil
}

// WithTemplate returns a builder that is based on the given template.
func WithTemplate(t *exql.Template) Builder {
	return &sqlBuilder{
		t: newTemplateWithUtils(t),
	}
}

// NewIterator creates an iterator using the given *sql.Rows.
func NewIterator(rows *sql.Rows) Iterator {
	return &iterator{rows, nil}
}

func (b *sqlBuilder) Iterator(query interface{}, args ...interface{}) Iterator {
	rows, err := b.Query(query, args...)
	return &iterator{rows, err}
}

func (b *sqlBuilder) Exec(query interface{}, args ...interface{}) (sql.Result, error) {
	switch q := query.(type) {
	case *exql.Statement:
		return b.sess.StatementExec(q, args...)
	case string:
		return b.sess.StatementExec(exql.RawSQL(q), args...)
	case db.RawValue:
		return b.Exec(q.Raw(), q.Arguments()...)
	default:
		return nil, fmt.Errorf("Unsupported query type %T.", query)
	}
}

func (b *sqlBuilder) Query(query interface{}, args ...interface{}) (*sql.Rows, error) {
	switch q := query.(type) {
	case *exql.Statement:
		return b.sess.StatementQuery(q, args...)
	case string:
		return b.sess.StatementQuery(exql.RawSQL(q), args...)
	case db.RawValue:
		return b.Query(q.Raw(), q.Arguments()...)
	default:
		return nil, fmt.Errorf("Unsupported query type %T.", query)
	}
}

func (b *sqlBuilder) QueryRow(query interface{}, args ...interface{}) (*sql.Row, error) {
	switch q := query.(type) {
	case *exql.Statement:
		return b.sess.StatementQueryRow(q, args...)
	case string:
		return b.sess.StatementQueryRow(exql.RawSQL(q), args...)
	case db.RawValue:
		return b.QueryRow(q.Raw(), q.Arguments()...)
	default:
		return nil, fmt.Errorf("Unsupported query type %T.", query)
	}
}

func (b *sqlBuilder) SelectFrom(table ...interface{}) Selector {
	qs := &selector{
		builder: b,
	}
	qs.stringer = &stringer{qs, b.t.Template}
	return qs.From(table...)
}

func (b *sqlBuilder) Select(columns ...interface{}) Selector {
	qs := &selector{
		builder: b,
	}

	qs.stringer = &stringer{qs, b.t.Template}
	return qs.Columns(columns...)
}

func (b *sqlBuilder) InsertInto(table string) Inserter {
	qi := &inserter{
		builder: b,
	}

	qi.stringer = &stringer{qi, b.t.Template}
	return qi.Into(table)
}

func (b *sqlBuilder) DeleteFrom(table string) Deleter {
	qd := &deleter{
		builder: b,
	}

	qd.stringer = &stringer{qd, b.t.Template}
	return qd.setTable(table)
}

func (b *sqlBuilder) Update(table string) Updater {
	qu := &updater{
		builder: b,
	}

	qu.stringer = &stringer{qu, b.t.Template}
	return qu.setTable(table)
}

// Map receives a pointer to map or struct and maps it to columns and values.
func Map(item interface{}, options *MapOptions) ([]string, []interface{}, error) {
	var fv fieldValue

	if options == nil {
		options = &defaultMapOptions
	}

	itemV := reflect.ValueOf(item)
	itemT := itemV.Type()

	if itemT.Kind() == reflect.Ptr {
		// Single dereference. Just in case the user passes a pointer to struct
		// instead of a struct.
		item = itemV.Elem().Interface()
		itemV = reflect.ValueOf(item)
		itemT = itemV.Type()
	}

	switch itemT.Kind() {

	case reflect.Struct:

		fieldMap := mapper.TypeMap(itemT).Names
		nfields := len(fieldMap)

		fv.values = make([]interface{}, 0, nfields)
		fv.fields = make([]string, 0, nfields)

		for _, fi := range fieldMap {

			// Field options
			_, tagOmitEmpty := fi.Options["omitempty"]
			_, tagStringArray := fi.Options["stringarray"]
			_, tagInt64Array := fi.Options["int64array"]
			_, tagJSONB := fi.Options["jsonb"]

			fld := reflectx.FieldByIndexesReadOnly(itemV, fi.Index)
			if fld.Kind() == reflect.Ptr && fld.IsNil() {
				if options.IncludeNil || !tagOmitEmpty {
					fv.fields = append(fv.fields, fi.Name)
					fv.values = append(fv.values, fld.Interface())
				}
				continue
			}

			var value interface{}
			switch {
			case tagStringArray:
				v, ok := fld.Interface().([]string)
				if !ok {
					return nil, nil, fmt.Errorf(`Expecting field %q to be []string (using "stringarray" tag)`, fi.Name)
				}
				value = stringArray(v)
			case tagInt64Array:
				v, ok := fld.Interface().([]int64)
				if !ok {
					return nil, nil, fmt.Errorf(`Expecting field %q to be []int64 (using "int64array" tag)`, fi.Name)
				}
				value = int64Array(v)
			case tagJSONB:
				value = jsonbType{fld.Interface()}
			default:
				value = fld.Interface()
			}

			if !options.IncludeZeroed {
				if tagOmitEmpty {
					if t, ok := fld.Interface().(hasIsZero); ok {
						if t.IsZero() {
							continue
						}
					} else if value == fi.Zero.Interface() {
						continue
					}
				}
			}

			fv.fields = append(fv.fields, fi.Name)
			v, err := marshal(value)
			if err != nil {
				return nil, nil, err
			}
			fv.values = append(fv.values, v)
		}

	case reflect.Map:
		nfields := itemV.Len()
		fv.values = make([]interface{}, nfields)
		fv.fields = make([]string, nfields)
		mkeys := itemV.MapKeys()

		for i, keyV := range mkeys {
			valv := itemV.MapIndex(keyV)
			fv.fields[i] = fmt.Sprintf("%v", keyV.Interface())

			v, err := marshal(valv.Interface())
			if err != nil {
				return nil, nil, err
			}

			fv.values[i] = v
		}
	default:
		return nil, nil, ErrExpectingPointerToEitherMapOrStruct
	}

	sort.Sort(&fv)

	return fv.fields, fv.values, nil
}

func extractArguments(fragments []interface{}) []interface{} {
	args := []interface{}{}
	l := len(fragments)
	for i := 0; i < l; i++ {
		switch v := fragments[i].(type) {
		case hasArguments: // TODO: use this on other places where we want to extract arguments.
			args = append(args, v.Arguments()...)
		}
	}
	return args
}

func columnFragments(columns []interface{}) ([]exql.Fragment, []interface{}, error) {
	l := len(columns)
	f := make([]exql.Fragment, l)
	args := []interface{}{}

	for i := 0; i < l; i++ {
		switch v := columns[i].(type) {
		case *selector:
<<<<<<< HEAD
			expanded, rawArgs := expandPlaceholders(v.Compile(), v.Arguments()...)
=======
			expanded, rawArgs := expandPlaceholders(v.statement().Compile(v.stringer.t), v.Arguments())
>>>>>>> 8232c84a
			f[i] = exql.RawValue(expanded)
			args = append(args, rawArgs...)
		case db.Function:
			fnName, fnArgs := v.Name(), v.Arguments()
			if len(fnArgs) == 0 {
				fnName = fnName + "()"
			} else {
				fnName = fnName + "(?" + strings.Repeat("?, ", len(fnArgs)-1) + ")"
			}
			expanded, fnArgs := expandPlaceholders(fnName, fnArgs)
			f[i] = exql.RawValue(expanded)
			args = append(args, fnArgs...)
		case db.RawValue:
			expanded, rawArgs := expandPlaceholders(v.Raw(), v.Arguments())
			f[i] = exql.RawValue(expanded)
			args = append(args, rawArgs...)
		case exql.Fragment:
			f[i] = v
		case string:
			f[i] = exql.ColumnWithName(v)
		case interface{}:
			f[i] = exql.ColumnWithName(fmt.Sprintf("%v", v))
		default:
			return nil, nil, fmt.Errorf("Unexpected argument type %T for Select() argument.", v)
		}
	}
	return f, args, nil
}

func (s *stringer) String() string {
	if s != nil && s.i != nil {
		q := s.compileAndReplacePlaceholders(s.i.statement())
		q = reInvisibleChars.ReplaceAllString(q, ` `)
		return strings.TrimSpace(q)
	}
	return ""
}

func (s *stringer) compileAndReplacePlaceholders(stmt *exql.Statement) (query string) {
	buf := stmt.Compile(s.t)

	j := 1
	for i := range buf {
		if buf[i] == '?' {
			query = query + "$" + strconv.Itoa(j)
			j++
		} else {
			query = query + string(buf[i])
		}
	}

	return query
}

func (iter *iterator) NextScan(dst ...interface{}) error {
	if ok := iter.Next(); ok {
		return iter.Scan(dst...)
	}
	if err := iter.Err(); err != nil {
		return err
	}
	return db.ErrNoMoreRows
}

func (iter *iterator) ScanOne(dst ...interface{}) error {
	defer iter.Close()
	return iter.NextScan(dst...)
}

func (iter *iterator) Scan(dst ...interface{}) error {
	if err := iter.Err(); err != nil {
		return err
	}
	return iter.cursor.Scan(dst...)
}

func (iter *iterator) setErr(err error) error {
	iter.err = err
	return iter.err
}

func (iter *iterator) One(dst interface{}) error {
	if err := iter.Err(); err != nil {
		return err
	}
	defer iter.Close()
	return iter.setErr(iter.next(dst))
}

func (iter *iterator) All(dst interface{}) error {
	if err := iter.Err(); err != nil {
		return err
	}
	defer iter.Close()

	// Fetching all results within the cursor.
	if err := fetchRows(iter.cursor, dst); err != nil {
		return iter.setErr(err)
	}

	return nil
}

func (iter *iterator) Err() (err error) {
	return iter.err
}

func (iter *iterator) Next(dst ...interface{}) bool {
	if err := iter.Err(); err != nil {
		return false
	}

	if err := iter.next(dst...); err != nil {
		// ignore db.ErrNoMoreRows, just break.
		if err != db.ErrNoMoreRows {
			iter.setErr(err)
		}
		return false
	}

	return true
}

func (iter *iterator) next(dst ...interface{}) error {
	if iter.cursor == nil {
		return iter.setErr(db.ErrNoMoreRows)
	}

	switch len(dst) {
	case 0:
		if ok := iter.cursor.Next(); !ok {
			defer iter.Close()
			err := iter.cursor.Err()
			if err == nil {
				err = db.ErrNoMoreRows
			}
			return err
		}
		return nil
	case 1:
		if err := fetchRow(iter.cursor, dst[0]); err != nil {
			defer iter.Close()
			return err
		}
		return nil
	}

	return errors.New("Next does not currently supports more than one parameters")
}

func (iter *iterator) Close() (err error) {
	if iter.cursor != nil {
		err = iter.cursor.Close()
		iter.cursor = nil
	}
	return err
}

func marshal(v interface{}) (interface{}, error) {
	if m, isMarshaler := v.(db.Marshaler); isMarshaler {
		var err error
		if v, err = m.MarshalDB(); err != nil {
			return nil, err
		}
	}
	return v, nil
}

func (fv *fieldValue) Len() int {
	return len(fv.fields)
}

func (fv *fieldValue) Swap(i, j int) {
	fv.fields[i], fv.fields[j] = fv.fields[j], fv.fields[i]
	fv.values[i], fv.values[j] = fv.values[j], fv.values[i]
}

func (fv *fieldValue) Less(i, j int) bool {
	return fv.fields[i] < fv.fields[j]
}

type exprProxy struct {
	db *sql.DB
	t  *exql.Template
}

func newSqlgenProxy(db *sql.DB, t *exql.Template) *exprProxy {
	return &exprProxy{db: db, t: t}
}

func (p *exprProxy) StatementExec(stmt *exql.Statement, args ...interface{}) (sql.Result, error) {
	s := stmt.Compile(p.t)
	return p.db.Exec(s, args...)
}

func (p *exprProxy) StatementQuery(stmt *exql.Statement, args ...interface{}) (*sql.Rows, error) {
	s := stmt.Compile(p.t)
	return p.db.Query(s, args...)
}

func (p *exprProxy) StatementQueryRow(stmt *exql.Statement, args ...interface{}) (*sql.Row, error) {
	s := stmt.Compile(p.t)
	return p.db.QueryRow(s, args...), nil
}

var (
	_ = Builder(&sqlBuilder{})
	_ = exprDB(&exprProxy{})
)

func joinArguments(args ...[]interface{}) []interface{} {
	total := 0
	for i := range args {
		total += len(args[i])
	}
	if total == 0 {
		return nil
	}

	flatten := make([]interface{}, 0, total)
	for i := range args {
		flatten = append(flatten, args[i]...)
	}
	return flatten
}<|MERGE_RESOLUTION|>--- conflicted
+++ resolved
@@ -24,6 +24,11 @@
 var defaultMapOptions = MapOptions{
 	IncludeZeroed: false,
 	IncludeNil:    false,
+}
+
+type compilable interface {
+	Compile() string
+	Arguments() []interface{}
 }
 
 type hasStringer interface {
@@ -326,11 +331,7 @@
 	for i := 0; i < l; i++ {
 		switch v := columns[i].(type) {
 		case *selector:
-<<<<<<< HEAD
-			expanded, rawArgs := expandPlaceholders(v.Compile(), v.Arguments()...)
-=======
-			expanded, rawArgs := expandPlaceholders(v.statement().Compile(v.stringer.t), v.Arguments())
->>>>>>> 8232c84a
+			expanded, rawArgs := expandPlaceholders(v.Compile(), v.Arguments())
 			f[i] = exql.RawValue(expanded)
 			args = append(args, rawArgs...)
 		case db.Function:
